files: river
repos:
  - repo: https://github.com/pre-commit/pre-commit-hooks
    rev: v4.2.0
    hooks:
      - id: check-json
      - id: check-yaml
      - id: end-of-file-fixer
      - id: trailing-whitespace
      - id: mixed-line-ending

  - repo: local
    hooks:
      - id: black
        name: black
        language: python
        types: [python]
        entry: black

      - id: isort
        name: isort
        language: python
        types: [python]
        entry: isort

      - id: flake8
        name: flake8
        language: python
        types: [python]
        entry: flake8

      - id: mypy
        name: mypy
        language: python
        types: [python]
<<<<<<< HEAD
        entry: mypy --no-strict-optional --check-untyped-defs

      - id: pyupgrade
        name: pyupgrade
        language: python
        types: [ python ]
        entry: pyupgrade --py38-plus
=======
        entry: mypy --implicit-optional
>>>>>>> 7303fb5b
<|MERGE_RESOLUTION|>--- conflicted
+++ resolved
@@ -33,14 +33,4 @@
         name: mypy
         language: python
         types: [python]
-<<<<<<< HEAD
-        entry: mypy --no-strict-optional --check-untyped-defs
-
-      - id: pyupgrade
-        name: pyupgrade
-        language: python
-        types: [ python ]
-        entry: pyupgrade --py38-plus
-=======
-        entry: mypy --implicit-optional
->>>>>>> 7303fb5b
+        entry: mypy --implicit-optional