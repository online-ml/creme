"""

This module defines generic branch and leaf implementations. These should be used in River by each
tree-based model. Using these classes makes the code more DRY. The only exception for not doing so
would be for performance, whereby a tree-based model uses a bespoke implementation.

This module defines a bunch of methods to ease the manipulation and diagnostic of trees. Its
intention is to provide utilies for walking over a tree and visualizing it.

"""
import abc
<<<<<<< HEAD
from typing import Iterable, Tuple, Union
=======
from collections import defaultdict
from queue import Queue
from typing import Iterable, Union
>>>>>>> fef63582

import pandas as pd

from river.base import Base


class Branch(Base, abc.ABC):
    """A generic tree branch."""

    def __init__(self, *children):
        self.children = children

    @abc.abstractmethod
    def next(self, x) -> Union["Branch", "Leaf"]:
        """Move to the next node down the tree."""

<<<<<<< HEAD
    @abc.abstractmethod
    def most_common_path(self) -> Tuple[int, Union["Leaf", "Branch"]]:
        """Return a tuple with the branch index and the child node related to the most
        traversed path.

        Used in case the split feature is missing from an instance.
        """
        pass

    def walk(self, x, until_leaf=True) -> Iterable[Union["Branch", "Leaf"]]:
        """Iterate over the nodes that lead to the leaf which contains x."""
        node = self

        while isinstance(node, Branch):
            yield node
            try:
                node = node.next(x)
            except KeyError:
                if until_leaf:
                    _, node = node.most_common_path()
                else:
                    break
        yield node
=======
    def walk(self, x) -> Iterable[Union["Branch", "Leaf"]]:
        """Iterate over the nodes of the path induced by x."""
        yield self
        yield from self.next(x).walk(x)
>>>>>>> fef63582

    def traverse(self, x, until_leaf=True) -> "Leaf":
        """Return the leaf corresponding to the given input."""
        for node in self.walk(x, until_leaf):
            pass
        return node

    @property
    def n_nodes(self):
        """Number of descendants, including thyself."""
        return 1 + sum(child.n_nodes for child in self.children)

    @property
    def n_branches(self):
        """Number of branches, including thyself."""
        return 1 + sum(child.n_branches for child in self.children)

    @property
    def n_leaves(self):
        """Number of leaves."""
        return sum(child.n_leaves for child in self.children)

    @property
    def height(self):
        """Distance to the deepest descendant."""
        return 1 + max(child.height for child in self.children)

    def iter_dfs(self):
        """Iterate over nodes in depth-first order."""
        yield self
        for child in self.children:
            yield from child.iter_dfs()

    def iter_bfs(self):
        """Iterate over nodes in breadth-first order."""

        queue = Queue()

        queue.put(self)

        while not queue.empty():
            node = queue.get()
            yield node
            if isinstance(node, Branch):
                for child in node.children:
                    queue.put(child)

    def iter_leaves(self):
        """Iterate over leaves from the left-most one to the right-most one."""
        for child in self.children:
            yield from child.iter_leaves()

    def iter_branches(self):
        """Iterate over branches in depth-first order."""
        yield self
        for child in self.children:
            yield from child.iter_branches()

    def iter_edges(self):
        """Iterate over edges in depth-first order."""
        for child in self.children:
            yield self, child
            yield from child.iter_edges()

    def to_dataframe(self) -> pd.DataFrame:
        """Build a DataFrame containing one record for each node."""

        node_ids = defaultdict(lambda: len(node_ids))
        nodes = []

        queue = Queue()
        queue.put((self, None, 0))

        while not queue.empty():
            node, parent, depth = queue.get()
            nodes.append(
                {
                    "node": node_ids[id(node)],
                    "parent": node_ids[id(parent)] if parent else pd.NA,
                    "is_leaf": isinstance(node, Leaf),
                    "depth": depth,
                    **{k: v for k, v in node.__dict__.items() if k != "children"},
                }
            )
            try:
                for child in node.children:
                    queue.put((child, node, depth + 1))
            except AttributeError:
                pass

        return pd.DataFrame.from_records(nodes).set_index("node")


class Leaf(Base):
    """A generic tree node."""

    def __init__(self, **kwargs):
        self.__dict__.update(kwargs)

    def walk(self, x):
        yield self

    @property
    def n_nodes(self):
        return 1

    @property
    def n_branches(self):
        return 0

    @property
    def n_leaves(self):
        return 1

    @property
    def height(self):
        return 1

    def iter_dfs(self):
        yield self

    def iter_leaves(self):
        yield self

    def iter_branches(self):
        yield from ()

    def iter_edges(self):
        yield from ()<|MERGE_RESOLUTION|>--- conflicted
+++ resolved
@@ -5,17 +5,13 @@
 would be for performance, whereby a tree-based model uses a bespoke implementation.
 
 This module defines a bunch of methods to ease the manipulation and diagnostic of trees. Its
-intention is to provide utilies for walking over a tree and visualizing it.
+intention is to provide utilities for walking over a tree and visualizing it.
 
 """
 import abc
-<<<<<<< HEAD
-from typing import Iterable, Tuple, Union
-=======
 from collections import defaultdict
 from queue import Queue
-from typing import Iterable, Union
->>>>>>> fef63582
+from typing import Iterable, Tuple, Union
 
 import pandas as pd
 
@@ -32,7 +28,6 @@
     def next(self, x) -> Union["Branch", "Leaf"]:
         """Move to the next node down the tree."""
 
-<<<<<<< HEAD
     @abc.abstractmethod
     def most_common_path(self) -> Tuple[int, Union["Leaf", "Branch"]]:
         """Return a tuple with the branch index and the child node related to the most
@@ -43,25 +38,15 @@
         pass
 
     def walk(self, x, until_leaf=True) -> Iterable[Union["Branch", "Leaf"]]:
-        """Iterate over the nodes that lead to the leaf which contains x."""
-        node = self
-
-        while isinstance(node, Branch):
-            yield node
-            try:
-                node = node.next(x)
-            except KeyError:
-                if until_leaf:
-                    _, node = node.most_common_path()
-                else:
-                    break
-        yield node
-=======
-    def walk(self, x) -> Iterable[Union["Branch", "Leaf"]]:
         """Iterate over the nodes of the path induced by x."""
         yield self
-        yield from self.next(x).walk(x)
->>>>>>> fef63582
+        try:
+            yield from self.next(x).walk(x, until_leaf)
+        except KeyError:
+            if until_leaf:
+                _, node = self.most_common_path()
+                yield node
+                yield from node.walk(x, until_leaf)
 
     def traverse(self, x, until_leaf=True) -> "Leaf":
         """Return the leaf corresponding to the given input."""
@@ -161,7 +146,7 @@
     def __init__(self, **kwargs):
         self.__dict__.update(kwargs)
 
-    def walk(self, x):
+    def walk(self, x, until_leaf=True):
         yield self
 
     @property
