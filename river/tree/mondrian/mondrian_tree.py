import abc
import random


class MondrianTree(abc.ABC):
    """Base class for Mondrian Trees.

    This is an **abstract class**, so it cannot be used directly. It defines base operations
    and properties that all the Mondrian Trees must inherit or implement according to
    their own design.

    Parameters
    ----------
    step
        Step parameter of the tree.
    loss
        Loss to minimize for each node of the tree
        Pick between: "log", ...
    use_aggregation
        Whether or not the tree should it use aggregation.
    split_pure
        Whether or not the tree should split pure leaves when training.
    iteration
        Number of iterations to run when training.
    seed
        Random seed for reproducibility.
    """

    def __init__(
        self,
        step: float = 0.1,
        loss: str = "log",
        use_aggregation: bool = True,
        split_pure: bool = False,
        iteration: int = 0,
        seed: int = None,
    ):
        # Properties common to all the Mondrian Trees
        self.step = step
        self.loss = loss
        self.use_aggregation = use_aggregation
        self.split_pure = split_pure
        self.iteration = iteration

<<<<<<< HEAD
        # One should initialize the tree in the child class as well

=======
        # Controls the randomness in the tree
        self._rng = random.Random(seed)
>>>>>>> b7457fc3
<|MERGE_RESOLUTION|>--- conflicted
+++ resolved
@@ -42,10 +42,5 @@
         self.split_pure = split_pure
         self.iteration = iteration
 
-<<<<<<< HEAD
-        # One should initialize the tree in the child class as well
-
-=======
         # Controls the randomness in the tree
-        self._rng = random.Random(seed)
->>>>>>> b7457fc3
+        self._rng = random.Random(seed)