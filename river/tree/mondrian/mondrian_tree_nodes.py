from __future__ import annotations

import collections
import math

from river import base
from river.tree.base import Branch, Leaf
from river.utils.math import log_sum_2_exp


class MondrianLeaf(Leaf):
    """Prototype class for all types of nodes in a Mondrian Tree.

    Parameters
    ----------
    parent
        Parent Node.
    time
        Split time of the node for Mondrian process.
    depth
        Depth of the leaf.
    """

    def __init__(self, parent, time, depth):
        super().__init__()

        # Generic Node attributes
        self.parent = parent
        self.time = time
        self.depth = depth

    @property
    def __repr__(self):
        return f"MondrianLeaf : {self.parent}, {self.time}, {self.depth}"


class MondrianBranch(Branch):
    def __init__(self, parent, time, depth, feature, threshold, *children):
        super().__init__(*children)

        self.parent = parent
        self.time = time
        self.depth = depth
        self.feature = feature
        self.threshold = threshold

    def branch_no(self, x) -> int:
        if x[self.feature] <= self.threshold:
            return 0
        return 1

    def next(self, x):
        return self.children[self.branch_no(x)]

    def most_common_path(self):
        left, right = self.children

        if left.weight < right.weight:  # type: ignore
            return 1, right
        return 0, left

    def repr_split(self):
        return f"{self.feature} ≤ {self.threshold}"


class MondrianNode(base.Base):
    """Representation of a node within a Mondrian tree"""

    def __init__(self, *args, **kwargs):
        super().__init__(*args, **kwargs)
        self.memory_range_min = collections.defaultdict(int)
        self.memory_range_max = collections.defaultdict(int)

        self.weight = 0.0
        self.log_weight_tree = 0.0

    def update_depth(self, depth):
        """Update the depth of the current node with the given depth.

        Parameters
        ----------
        depth
            Depth of the node.
        """

        self.depth = depth

        if isinstance(self, MondrianLeaf):
            return

        depth += 1

        left, right = self.children
        left.update_depth(depth)
        right.update_depth(depth)

    def update_weight_tree(self):
        """Update the weight of the node in the tree."""

        if isinstance(self, MondrianLeaf):
            self.log_weight_tree = self.weight
        else:
            left, right = self.children
            self.log_weight_tree = log_sum_2_exp(
                self.weight, left.log_weight_tree + right.log_weight_tree
            )

    def range(self, feature) -> tuple[float, float]:
        """Output the known range of the node regarding the j-th feature.

        Parameters
        ----------
        feature
            Feature for which you want to know the range.
        """

        return (
            self.memory_range_min[feature],
            self.memory_range_max[feature],
        )

    def range_extension(self, x) -> tuple[float, dict[base.typing.ClfTarget, float]]:
        """Compute the range extension of the node for the given sample.

        Parameters
        ----------
        x
            Sample to deal with.
        """

        extensions: dict[base.typing.ClfTarget, float] = {}
        extensions_sum = 0.0
        for feature in x:
            x_f = x[feature]
            feature_min_j, feature_max_j = self.range(feature)
            if x_f < feature_min_j:
                diff = feature_min_j - x_f
            elif x_f > feature_max_j:
                diff = x_f - feature_max_j
            else:
                diff = 0
            extensions[feature] = diff
            extensions_sum += diff
        return extensions_sum, extensions


class MondrianNodeClassifier(MondrianNode):
    def __init__(self, *args, **kwargs):
        super().__init__(*args, **kwargs)

        self.n_samples = 0
        self.counts = collections.defaultdict(int)

    def replant(self, leaf: MondrianNodeClassifier, copy_all: bool = False):
        """Transfer information from a leaf to a new branch."""
        self.weight = leaf.weight  # type: ignore
        self.log_weight_tree = leaf.log_weight_tree  # type: ignore

        if copy_all:
            self.memory_range_min = leaf.memory_range_min
            self.memory_range_max = leaf.memory_range_max
            self.n_samples = leaf.n_samples

    def score(self, y: base.typing.ClfTarget, dirichlet: float, n_classes: int) -> float:
        """Compute the score of the node.

        Parameters
        ----------
        y
            Class for which we want the score.
        dirichlet
            Dirichlet parameter of the tree.
        n_classes
            The total number of classes seen so far.

        Notes
        -----
        This uses Jeffreys prior with Dirichlet parameter for smoothing.
        """

        count = self.counts[y]

        # We use the Jeffreys prior with dirichlet parameter
        return (count + dirichlet) / (self.n_samples + dirichlet * n_classes)

    def predict(
        self, dirichlet: float, classes: set, n_classes: int
    ) -> dict[base.typing.ClfTarget, float]:
        """Predict the scores of all classes and output a `scores` dictionary
        with the new values.

        Parameters
        ----------
        dirichlet
            Dirichlet parameter of the tree.
        classes
            The set of classes seen so far
        n_classes
            The total number of classes of the problem.
        """

        scores = {}
        for c in classes:
            scores[c] = self.score(c, dirichlet, n_classes)
        return scores

    def loss(self, y: base.typing.ClfTarget, dirichlet: float, n_classes: int) -> float:
        """Compute the loss of the node.

        Parameters
        ----------
        y
            A given class of the problem.
        dirichlet
            Dirichlet parameter of the problem.
        n_classes
            The total number of classes of the problem.
        """

        sc = self.score(y, dirichlet, n_classes)
        return -math.log(sc)

    def update_weight(
        self,
        y: base.typing.ClfTarget,
        dirichlet: float,
        use_aggregation: bool,
        step: float,
        n_classes: int,
    ) -> float:
        """Update the weight of the node given a class and the method used.

        Parameters
        ----------
        y
            Class of a given sample.
        dirichlet
            Dirichlet parameter of the tree.
        use_aggregation
            Whether to use aggregation or not during computation (given by the tree).
        step
            Step parameter of the tree.
        n_classes
            The total number of classes of the problem.
        """

        loss_t = self.loss(y, dirichlet, n_classes)
        if use_aggregation:
            self.weight -= step * loss_t
        return loss_t

    def update_count(self, y):
        """Update the amount of samples that belong to a class in the node
        (not to use twice if you add one sample).

        Parameters
        ----------
        y
            Class of a given sample.
        """

        self.counts[y] += 1

    def is_dirac(self, y: base.typing.ClfTarget) -> bool:
        """Check whether the node follows a dirac distribution regarding the given
        class, i.e., if the node is pure regarding the given class.

        Parameters
        ----------
        y
            Class of a given sample.
        """

        return self.n_samples == self.counts[y]

    def update_downwards(
        self,
        x,
        y: base.typing.ClfTarget,
        dirichlet: float,
        use_aggregation: bool,
        step: float,
        do_update_weight: bool,
        n_classes: int,
    ):
        """Update the node when running a downward procedure updating the tree.

        Parameters
        ----------
        x
            Sample to proceed (as a list).
<<<<<<< HEAD
        sample_class
            Class of the sample x.
=======
        y
            Class of the sample x_t.
>>>>>>> 5038c132
        dirichlet
            Dirichlet parameter of the tree.
        use_aggregation
            Should it use the aggregation or not
        step
            Step of the tree.
        do_update_weight
            Should we update the weights of the node as well.
        n_classes
            The total number of classes of the problem.
        """

        # Updating the range of the feature values known by the node
        # If it is the first sample, we copy the features vector into the min and max range
        if self.n_samples == 0:
            for feature in x:
                x_f = x[feature]
                self.memory_range_min[feature] = x_f
                self.memory_range_max[feature] = x_f
        # Otherwise, we update the range
        else:
            for feature in x:
                x_f = x[feature]
                if x_f < self.memory_range_min[feature]:
                    self.memory_range_min[feature] = x_f
                if x_f > self.memory_range_max[feature]:
                    self.memory_range_max[feature] = x_f

        # One more sample in the node
        self.n_samples += 1

        if do_update_weight:
            self.update_weight(y, dirichlet, use_aggregation, step, n_classes)

        self.update_count(y)


class MondrianLeafClassifier(MondrianNodeClassifier, MondrianLeaf):
    """Mondrian Tree Classifier leaf node.

    Parameters
    ----------
    parent
        Parent node.
    time
        Split time of the node.
    depth
        The depth of the leaf.
    """

    def __init__(self, parent, time, depth):
        super().__init__(parent, time, depth)


class MondrianBranchClassifier(MondrianNodeClassifier, MondrianBranch):
    """Mondrian Tree Classifier branch node.

    Parameters
    ----------
    parent
        Parent node of the branch.
    time
        Split time characterizing the branch.
    depth
        Depth of the branch in the tree.
    feature
        Feature of the branch.
    threshold
        Acceptation threshold of the branch.
    *children
        Children nodes of the branch.
    """

    def __init__(self, parent, time, depth, feature, threshold, *children):
        super().__init__(parent, time, depth, feature, threshold, *children)


class MondrianNodeRegressor(MondrianNode):
    def __init__(self, *args, **kwargs):
        super().__init__(*args, **kwargs)

        self.n_samples = 0
        self.mean = 0.0

    def replant(self, leaf: MondrianNodeRegressor, copy_all: bool = False):
        """Transfer information from a leaf to a new branch."""
        self.weight = leaf.weight  # type: ignore
        self.log_weight_tree = leaf.log_weight_tree  # type: ignore
        self.mean = leaf.mean

        if copy_all:
            self.memory_range_min = leaf.memory_range_min
            self.memory_range_max = leaf.memory_range_max
            self.n_samples = leaf.n_samples

    def predict(self) -> base.typing.RegTarget:
        """Return the prediction of the node."""
        return self.mean

    def loss(self, sample_value: base.typing.RegTarget) -> float:
        """Compute the loss of the node.

        Parameters
        ----------
        sample_value
            A given value.
        """

        r = self.predict() - sample_value
        return r * r / 2

    def update_weight(
        self,
        sample_value: base.typing.RegTarget,
        use_aggregation: bool,
        step: float,
    ) -> float:
        """Update the weight of the node given a label and the method used.

        Parameters
        ----------
        sample_value
            Label of a given sample.
        use_aggregation
            Whether to use aggregation or not during computation (given by the tree).
        step
            Step parameter of the tree.
        """

        loss_t = self.loss(sample_value)
        if use_aggregation:
            self.weight -= step * loss_t
        return loss_t

    def update_downwards(
        self,
        x,
        sample_value: base.typing.RegTarget,
        use_aggregation: bool,
        step: float,
        do_update_weight: bool,
    ):
        """Update the node when running a downward procedure updating the tree.

        Parameters
        ----------
        x
            Sample to proceed (as a list).
        sample_value
            Label of the sample x.
        use_aggregation
            Should it use the aggregation or not
        step
            Step of the tree.
        do_update_weight
            Should we update the weights of the node as well.
        """

        # Updating the range of the feature values known by the node
        # If it is the first sample, we copy the features vector into the min and max range
        if self.n_samples == 0:
            for feature in x:
                x_f = x[feature]
                self.memory_range_min[feature] = x_f
                self.memory_range_max[feature] = x_f
        # Otherwise, we update the range
        else:
            for feature in x:
                x_f = x[feature]
                if x_f < self.memory_range_min[feature]:
                    self.memory_range_min[feature] = x_f
                if x_f > self.memory_range_max[feature]:
                    self.memory_range_max[feature] = x_f

        # One more sample in the node
        self.n_samples += 1

        if do_update_weight:
            self.update_weight(sample_value, use_aggregation, step)

        # Update the mean of the labels in the node online
        self.mean = (self.n_samples * self.mean + sample_value) / (self.n_samples + 1)


class MondrianLeafRegressor(MondrianNodeRegressor, MondrianLeaf):
    """Mondrian Tree Regressor leaf node.

    Parameters
    ----------
    parent
        Parent node.
    time
        Split time of the node.
    depth
        The depth of the leaf.
    """

    def __init__(self, parent, time, depth):
        super().__init__(parent, time, depth)


class MondrianBranchRegressor(MondrianNodeRegressor, MondrianBranch):
    """Mondrian Tree Regressor branch node.

    Parameters
    ----------
    parent
        Parent node of the branch.
    time
        Split time characterizing the branch.
    depth
        Depth of the branch in the tree.
    feature
        Feature of the branch.
    threshold
        Acceptation threshold of the branch.
    *children
        Children nodes of the branch.
    """

    def __init__(self, parent, time, depth, feature, threshold, *children):
        super().__init__(parent, time, depth, feature, threshold, *children)<|MERGE_RESOLUTION|>--- conflicted
+++ resolved
@@ -288,14 +288,9 @@
         Parameters
         ----------
         x
-            Sample to proceed (as a list).
-<<<<<<< HEAD
-        sample_class
+            Sample to proceed.
+        y
             Class of the sample x.
-=======
-        y
-            Class of the sample x_t.
->>>>>>> 5038c132
         dirichlet
             Dirichlet parameter of the tree.
         use_aggregation
