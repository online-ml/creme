--- conflicted
+++ resolved
@@ -215,7 +215,6 @@
 
     """
 
-<<<<<<< HEAD
     def __init__(
         self,
         optimizer: optim.Optimizer = None,
@@ -226,12 +225,10 @@
         clip_gradient=1e12,
         initializer: optim.initializers.Initializer = None,
     ):
-=======
     def __init__(self, optimizer: optim.Optimizer = None, loss: optim.losses.RegressionLoss = None,
                  l2=.0, intercept_init=0.,
                  intercept_lr: typing.Union[optim.schedulers.Scheduler, float] = .01,
                  clip_gradient=1e+12, initializer: optim.initializers.Initializer = None):
->>>>>>> 25290780
         super().__init__(
             optimizer=optim.SGD(0.01) if optimizer is None else optimizer,
             loss=optim.losses.Squared() if loss is None else loss,
@@ -346,23 +343,10 @@
 
     """
 
-<<<<<<< HEAD
-    def __init__(
-        self,
-        optimizer: optim.Optimizer = None,
-        loss: optim.losses.BinaryLoss = None,
-        l2=0.0,
-        intercept=0.0,
-        intercept_lr: typing.Union[float, optim.schedulers.Scheduler] = 0.01,
-        clip_gradient=1e12,
-        initializer: optim.initializers.Initializer = None,
-    ):
-=======
     def __init__(self, optimizer: optim.Optimizer = None, loss: optim.losses.BinaryLoss = None,
                  l2=.0, intercept_init=0.,
                  intercept_lr: typing.Union[float, optim.schedulers.Scheduler] = .01,
                  clip_gradient=1e12, initializer: optim.initializers.Initializer = None):
->>>>>>> 25290780
 
         super().__init__(
             optimizer=optim.SGD(0.01) if optimizer is None else optimizer,
