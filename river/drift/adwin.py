import numpy as np

from river.base import DriftDetector
from .adwin_c import ADWINC


class ADWIN(DriftDetector):
    r"""Adaptive Windowing method for concept drift detection.

    ADWIN (ADaptive WINdowing) is a popular drift detection method with
    mathematical guarantees. ADWIN efficiently keeps a variable-length window
    of recent items; such that it holds that there has no been change in the
    data distribution. This window is further divided into two sub-windows
    $(W_0, W_1)$ used to determine if a change has happened. ADWIN compares
    the average of $W_0$ and $W_1$ to confirm that they correspond to the
    same distribution. Concept drift is detected if the distribution equality
    no longer holds. Upon detecting a drift, $W_0$ is replaced by $W_1$ and a
    new $W_1$ is initialized. ADWIN uses a confidence value
    $\delta=\in(0,1)$ to determine if the two sub-windows correspond to the
    same distribution.

    **Input**: `value` can be any numeric value related to the definition of
    concept change for the data analyzed. For example, using 0's or 1's
    to track drift in a classifier's performance as follows:

    - 0: Means the learners prediction was wrong

    - 1: Means the learners prediction was correct

    Parameters
    ----------
    delta
        Confidence value.

    Examples
    --------
    >>> import numpy as np
    >>> from river.drift import ADWIN
    >>> np.random.seed(12345)

    >>> adwin = ADWIN()

    >>> # Simulate a data stream composed by two data distributions
    >>> data_stream = np.concatenate((np.random.randint(2, size=1000),
    ...                               np.random.randint(4, high=8, size=1000)))

    >>> # Update drift detector and verify if change is detected
    >>> for i, val in enumerate(data_stream):
    ...     in_drift, in_warning = adwin.update(val)
    ...     if in_drift:
    ...         print(f"Change detected at index {i}, input value: {val}")
    Change detected at index 1023, input value: 5
    Change detected at index 1055, input value: 7
    Change detected at index 1087, input value: 5

    References
    ----------
    [^1]: Bifet, Albert, and Ricard Gavalda. "Learning from time-changing data with adaptive windowing." In Proceedings of the 2007 SIAM international conference on data mining, pp. 443-448. Society for Industrial and Applied Mathematics, 2007.

    """
<<<<<<< HEAD
=======

    MAX_BUCKETS = 5
>>>>>>> bb042167

    def __init__(self, delta=0.002):
        super().__init__()
<<<<<<< HEAD
        self.helper = ADWINC(delta)
=======
        # default values affected by init_bucket()
        self.delta = delta
        self.last_bucket_row = 0
        self.list_row_bucket = None
        self._total = 0
        self._variance = 0
        self._width = 0
        self.bucket_number = 0

        self.__init_buckets()

        # other default values
        self.mint_min_window_longitude = 10

        self.mdbl_delta = 0.002
        self.mint_time = 0
        self.mdbl_width = 0

        self.detect = 0
        self._n_detections = 0
        self.detect_twice = 0
        self.mint_clock = 32

        self.bucket_num_max = 0
        self.mint_min_window_length = 5
        super().reset()

    def reset(self):
        """Reset the change detector."""
        self.__init__(delta=self.delta)
>>>>>>> bb042167

    @property
    def _bucket_used_bucket(self):
        return self.helper.bucket_num_max

    @property
    def width(self):
        """Window size"""
        return self.helper._width

    @property
    def n_detections(self):
        return self.helper._n_detections

    @property
    def variance(self):
        return self.helper._v

    @property
    def estimation(self):
        """Error estimation"""
        if self.helper._width == 0:
            return 0
<<<<<<< HEAD
        return self.helper._total / self.helper._width
=======
        return self._total / self._width

    def __init_buckets(self):
        """Initialize the bucket's List and statistics

        Set all statistics to 0 and create a new bucket List.

        """
        self.list_row_bucket = List()
        self.last_bucket_row = 0
        self._total = 0
        self._variance = 0
        self._width = 0
        self.bucket_number = 0
>>>>>>> bb042167

    def update(self, value):
        """Update the change detector with a single data point.

        Apart from adding the element value to the window, by inserting it in
        the correct bucket, it will also update the relevant statistics, in
        this case the total sum of all values, the window width and the total
        variance.

        Parameters
        ----------
        value
            Input value

        Returns
        -------
        tuple
            A tuple (drift, warning) where its elements indicate if a drift or a warning is
            detected.

        """
<<<<<<< HEAD
        return self.helper.update(value), self._in_warning_zone
=======
        self._width += 1
        self.__insert_element_bucket(0, value, self.list_row_bucket.first)
        incremental_variance = 0

        if self._width > 1:
            incremental_variance = (
                (self._width - 1)
                * (value - self._total / (self._width - 1))
                * (value - self._total / (self._width - 1))
                / self._width
            )

        self._variance += incremental_variance
        self._total += value
        self.__compress_buckets()

        return self._detect_change()

    def __insert_element_bucket(self, variance, value, node):
        node.insert_bucket(value, variance)
        self.bucket_number += 1

        if self.bucket_number > self.bucket_num_max:
            self.bucket_num_max = self.bucket_number

    @staticmethod
    def _bucket_size(row):
        return np.power(2, row)

    def _delete_element(self) -> int:
        """Delete an item from the bucket list.

        Deletes the last item and updates relevant statistics kept by ADWIN.

        Returns
        -------
        The bucket size from the updated bucket

        """
        node = self.list_row_bucket.last
        n1 = self._bucket_size(self.last_bucket_row)
        self._width -= n1
        self._total -= node.get_total(0)
        u1 = node.get_total(0) / n1
        incremental_variance = node.get_variance(0) + n1 * self._width * (
            u1 - self._total / self._width
        ) * (u1 - self._total / self._width) / (n1 + self._width)
        self._variance -= incremental_variance
        node.remove_bucket()
        self.bucket_number -= 1

        if node.bucket_size_row == 0:
            self.list_row_bucket.remove_from_tail()
            self.last_bucket_row -= 1

        return n1

    def __compress_buckets(self):
        cursor = self.list_row_bucket.first
        i = 0
        while cursor is not None:
            k = cursor.bucket_size_row
            if k == self.MAX_BUCKETS + 1:
                next_node = cursor.get_next_item()
                if next_node is None:
                    self.list_row_bucket.add_to_tail()
                    next_node = cursor.get_next_item()
                    self.last_bucket_row += 1
                n1 = self._bucket_size(i)
                n2 = self._bucket_size(i)
                u1 = cursor.get_total(0) / n1
                u2 = cursor.get_total(1) / n2
                incremental_variance = n1 * n2 * ((u1 - u2) * (u1 - u2)) / (n1 + n2)
                next_node.insert_bucket(
                    cursor.get_total(0) + cursor.get_total(1),
                    cursor.get_variance(1) + incremental_variance,
                )
                self.bucket_number += 1
                cursor.compress_bucket_row(2)

                if next_node.bucket_size_row <= self.MAX_BUCKETS:
                    break
            else:
                break

            cursor = cursor.get_next_item()
            i += 1

    def _detect_change(self) -> bool:
        """Detects concept change in a drifting data stream.

        The ADWIN algorithm is described in Bifet and Gavaldà's 'Learning from
        Time-Changing Data with Adaptive Windowing'. The general idea is to keep
        statistics from a window of variable size while detecting concept drift.

        This function is responsible for analysing different cutting points in
        the sliding window, to verify if there is a significant change in concept.

        Returns
        -------
        Whether change was detected or not

        Notes
        -----
        If change was detected, one should verify the new window size, by reading the width
        property.

        """
        bln_change = False
        bln_exit = False
        bln_bucket_deleted = False
        self.mint_time += 1
        n0 = 0
        if (self.mint_time % self.mint_clock == 0) and (
            self.width > self.mint_min_window_longitude
        ):
            bln_reduce_width = True
            while bln_reduce_width:
                bln_reduce_width = not bln_reduce_width
                bln_exit = False
                n0 = 0
                n1 = self._width
                u0 = 0
                u1 = self._total
                v0 = 0
                v1 = self._variance
                n2 = 0
                u2 = 0
                cursor = self.list_row_bucket.last
                i = self.last_bucket_row

                while (not bln_exit) and (cursor is not None):
                    for k in range(cursor.bucket_size_row - 1):
                        n2 = self._bucket_size(i)
                        u2 = cursor.get_total(k)

                        if n0 > 0:
                            v0 += cursor.get_variance(k) + 1.0 * n0 * n2 * (u0 / n0 - u2 / n2) * (
                                u0 / n0 - u2 / n2
                            ) / (n0 + n2)

                        if n1 > 0:
                            v1 -= cursor.get_variance(k) + 1.0 * n1 * n2 * (u1 / n1 - u2 / n2) * (
                                u1 / n1 - u2 / n2
                            ) / (n1 + n2)

                        n0 += self._bucket_size(i)
                        n1 -= self._bucket_size(i)
                        u0 += cursor.get_total(k)
                        u1 -= cursor.get_total(k)

                        if (i == 0) and (k == cursor.bucket_size_row - 1):
                            bln_exit = True
                            break

                        abs_value = 1.0 * ((u0 / n0) - (u1 / n1))
                        if (
                            (n1 >= self.mint_min_window_length)
                            and (n0 >= self.mint_min_window_length)
                            and (
                                self.__bln_cut_expression(
                                    n0, n1, u0, u1, v0, v1, abs_value, self.delta
                                )
                            )
                        ):
                            bln_bucket_deleted = True  # noqa: F841
                            self.detect = self.mint_time
                            if self.detect == 0:
                                self.detect = self.mint_time
                            elif self.detect_twice == 0:
                                self.detect_twice = self.mint_time

                            bln_reduce_width = True
                            bln_change = True
                            if self.width > 0:
                                n0 -= self._delete_element()
                                bln_exit = True
                                break

                    cursor = cursor.get_previous()
                    i -= 1
        self.mdbl_width += self.width
        if bln_change:
            self._n_detections += 1
        self._in_concept_change = bln_change

        return self._in_concept_change, self._in_warning_zone

    def __bln_cut_expression(self, n0, n1, u0, u1, v0, v1, abs_value, delta):
        n = self.width
        dd = np.log(2 * np.log(n) / delta)
        v = self.variance
        m = (1.0 / (n0 - self.mint_min_window_length + 1)) + (
            1.0 / (n1 - self.mint_min_window_length + 1)
        )
        epsilon = np.sqrt(2 * m * v * dd) + 1.0 * 2 / 3 * dd * m
        return np.absolute(abs_value) > epsilon


class List(object):
    """A linked list object for ADWIN algorithm.

    Used for storing ADWIN's bucket list. Is composed of Item objects.
    Acts as a linked list, where each element points to its predecessor
    and successor.

    """

    def __init__(self):
        super().__init__()
        self._count = None
        self._first = None
        self._last = None
        self.reset()
        self.add_to_head()

    def reset(self):
        self._count = 0
        self._first = None
        self._last = None

    def add_to_head(self):
        self._first = Item(self._first, None)
        if self._last is None:
            self._last = self._first

    def remove_from_head(self):
        self._first = self._first.get_next_item()
        if self._first is not None:
            self._first.set_previous(None)
        else:
            self._last = None
        self._count -= 1

    def add_to_tail(self):
        self._last = Item(None, self._last)
        if self._first is None:
            self._first = self._last
        self._count += 1

    def remove_from_tail(self):
        self._last = self._last.get_previous()
        if self._last is not None:
            self._last.set_next_item(None)
        else:
            self._first = None
        self._count -= 1

    @property
    def first(self):
        return self._first

    @property
    def last(self):
        return self._last

    @property
    def size(self):
        return self._count


class Item(object):
    """Item to be used by the List object.

    The Item object, alongside the List object, are the two main data
    structures used for storing the relevant statistics for the ADWIN
    algorithm for change detection.

    Parameters
    ----------
    next_item: Item object
        Reference to the next Item in the List
    previous_item: Item object
        Reference to the previous Item in the List

    """

    def __init__(self, next_item=None, previous_item=None):
        super().__init__()
        self.next = next_item
        self.previous = previous_item
        if next_item is not None:
            next_item.previous = self
        if previous_item is not None:
            previous_item.set_next_item(self)
        self.bucket_size_row = None
        self.max_buckets = ADWIN.MAX_BUCKETS
        self.bucket_total = np.zeros(self.max_buckets + 1, dtype=float)
        self.bucket_variance = np.zeros(self.max_buckets + 1, dtype=float)
        self.reset()

    def reset(self):
        """Reset the algorithm's statistics and window

        Returns
        -------
        ADWIN
            self

        """
        self.bucket_size_row = 0
        for i in range(ADWIN.MAX_BUCKETS + 1):
            self.__clear_buckets(i)

        return self

    def __clear_buckets(self, index):
        self.set_total(0, index)
        self.set_variance(0, index)

    def insert_bucket(self, value, variance):
        new_item = self.bucket_size_row
        self.bucket_size_row += 1
        self.set_total(value, new_item)
        self.set_variance(variance, new_item)

    def remove_bucket(self):
        self.compress_bucket_row(1)

    def compress_bucket_row(self, num_deleted=1):
        for i in range(num_deleted, ADWIN.MAX_BUCKETS + 1):
            self.bucket_total[i - num_deleted] = self.bucket_total[i]
            self.bucket_variance[i - num_deleted] = self.bucket_variance[i]

        for i in range(1, num_deleted + 1):
            self.__clear_buckets(ADWIN.MAX_BUCKETS - i + 1)

        self.bucket_size_row -= num_deleted

    def get_next_item(self):
        return self.next

    def set_next_item(self, next_item):
        self.next = next_item

    def get_previous(self):
        return self.previous

    def set_previous(self, previous):
        self.previous = previous

    def get_total(self, index):
        return self.bucket_total[index]

    def get_variance(self, index):
        return self.bucket_variance[index]

    def set_total(self, value, index):
        self.bucket_total[index] = value

    def set_variance(self, value, index):
        self.bucket_variance[index] = value
>>>>>>> bb042167
<|MERGE_RESOLUTION|>--- conflicted
+++ resolved
@@ -58,48 +58,10 @@
     [^1]: Bifet, Albert, and Ricard Gavalda. "Learning from time-changing data with adaptive windowing." In Proceedings of the 2007 SIAM international conference on data mining, pp. 443-448. Society for Industrial and Applied Mathematics, 2007.
 
     """
-<<<<<<< HEAD
-=======
-
-    MAX_BUCKETS = 5
->>>>>>> bb042167
 
     def __init__(self, delta=0.002):
         super().__init__()
-<<<<<<< HEAD
         self.helper = ADWINC(delta)
-=======
-        # default values affected by init_bucket()
-        self.delta = delta
-        self.last_bucket_row = 0
-        self.list_row_bucket = None
-        self._total = 0
-        self._variance = 0
-        self._width = 0
-        self.bucket_number = 0
-
-        self.__init_buckets()
-
-        # other default values
-        self.mint_min_window_longitude = 10
-
-        self.mdbl_delta = 0.002
-        self.mint_time = 0
-        self.mdbl_width = 0
-
-        self.detect = 0
-        self._n_detections = 0
-        self.detect_twice = 0
-        self.mint_clock = 32
-
-        self.bucket_num_max = 0
-        self.mint_min_window_length = 5
-        super().reset()
-
-    def reset(self):
-        """Reset the change detector."""
-        self.__init__(delta=self.delta)
->>>>>>> bb042167
 
     @property
     def _bucket_used_bucket(self):
@@ -123,24 +85,7 @@
         """Error estimation"""
         if self.helper._width == 0:
             return 0
-<<<<<<< HEAD
         return self.helper._total / self.helper._width
-=======
-        return self._total / self._width
-
-    def __init_buckets(self):
-        """Initialize the bucket's List and statistics
-
-        Set all statistics to 0 and create a new bucket List.
-
-        """
-        self.list_row_bucket = List()
-        self.last_bucket_row = 0
-        self._total = 0
-        self._variance = 0
-        self._width = 0
-        self.bucket_number = 0
->>>>>>> bb042167
 
     def update(self, value):
         """Update the change detector with a single data point.
@@ -162,359 +107,4 @@
             detected.
 
         """
-<<<<<<< HEAD
-        return self.helper.update(value), self._in_warning_zone
-=======
-        self._width += 1
-        self.__insert_element_bucket(0, value, self.list_row_bucket.first)
-        incremental_variance = 0
-
-        if self._width > 1:
-            incremental_variance = (
-                (self._width - 1)
-                * (value - self._total / (self._width - 1))
-                * (value - self._total / (self._width - 1))
-                / self._width
-            )
-
-        self._variance += incremental_variance
-        self._total += value
-        self.__compress_buckets()
-
-        return self._detect_change()
-
-    def __insert_element_bucket(self, variance, value, node):
-        node.insert_bucket(value, variance)
-        self.bucket_number += 1
-
-        if self.bucket_number > self.bucket_num_max:
-            self.bucket_num_max = self.bucket_number
-
-    @staticmethod
-    def _bucket_size(row):
-        return np.power(2, row)
-
-    def _delete_element(self) -> int:
-        """Delete an item from the bucket list.
-
-        Deletes the last item and updates relevant statistics kept by ADWIN.
-
-        Returns
-        -------
-        The bucket size from the updated bucket
-
-        """
-        node = self.list_row_bucket.last
-        n1 = self._bucket_size(self.last_bucket_row)
-        self._width -= n1
-        self._total -= node.get_total(0)
-        u1 = node.get_total(0) / n1
-        incremental_variance = node.get_variance(0) + n1 * self._width * (
-            u1 - self._total / self._width
-        ) * (u1 - self._total / self._width) / (n1 + self._width)
-        self._variance -= incremental_variance
-        node.remove_bucket()
-        self.bucket_number -= 1
-
-        if node.bucket_size_row == 0:
-            self.list_row_bucket.remove_from_tail()
-            self.last_bucket_row -= 1
-
-        return n1
-
-    def __compress_buckets(self):
-        cursor = self.list_row_bucket.first
-        i = 0
-        while cursor is not None:
-            k = cursor.bucket_size_row
-            if k == self.MAX_BUCKETS + 1:
-                next_node = cursor.get_next_item()
-                if next_node is None:
-                    self.list_row_bucket.add_to_tail()
-                    next_node = cursor.get_next_item()
-                    self.last_bucket_row += 1
-                n1 = self._bucket_size(i)
-                n2 = self._bucket_size(i)
-                u1 = cursor.get_total(0) / n1
-                u2 = cursor.get_total(1) / n2
-                incremental_variance = n1 * n2 * ((u1 - u2) * (u1 - u2)) / (n1 + n2)
-                next_node.insert_bucket(
-                    cursor.get_total(0) + cursor.get_total(1),
-                    cursor.get_variance(1) + incremental_variance,
-                )
-                self.bucket_number += 1
-                cursor.compress_bucket_row(2)
-
-                if next_node.bucket_size_row <= self.MAX_BUCKETS:
-                    break
-            else:
-                break
-
-            cursor = cursor.get_next_item()
-            i += 1
-
-    def _detect_change(self) -> bool:
-        """Detects concept change in a drifting data stream.
-
-        The ADWIN algorithm is described in Bifet and Gavaldà's 'Learning from
-        Time-Changing Data with Adaptive Windowing'. The general idea is to keep
-        statistics from a window of variable size while detecting concept drift.
-
-        This function is responsible for analysing different cutting points in
-        the sliding window, to verify if there is a significant change in concept.
-
-        Returns
-        -------
-        Whether change was detected or not
-
-        Notes
-        -----
-        If change was detected, one should verify the new window size, by reading the width
-        property.
-
-        """
-        bln_change = False
-        bln_exit = False
-        bln_bucket_deleted = False
-        self.mint_time += 1
-        n0 = 0
-        if (self.mint_time % self.mint_clock == 0) and (
-            self.width > self.mint_min_window_longitude
-        ):
-            bln_reduce_width = True
-            while bln_reduce_width:
-                bln_reduce_width = not bln_reduce_width
-                bln_exit = False
-                n0 = 0
-                n1 = self._width
-                u0 = 0
-                u1 = self._total
-                v0 = 0
-                v1 = self._variance
-                n2 = 0
-                u2 = 0
-                cursor = self.list_row_bucket.last
-                i = self.last_bucket_row
-
-                while (not bln_exit) and (cursor is not None):
-                    for k in range(cursor.bucket_size_row - 1):
-                        n2 = self._bucket_size(i)
-                        u2 = cursor.get_total(k)
-
-                        if n0 > 0:
-                            v0 += cursor.get_variance(k) + 1.0 * n0 * n2 * (u0 / n0 - u2 / n2) * (
-                                u0 / n0 - u2 / n2
-                            ) / (n0 + n2)
-
-                        if n1 > 0:
-                            v1 -= cursor.get_variance(k) + 1.0 * n1 * n2 * (u1 / n1 - u2 / n2) * (
-                                u1 / n1 - u2 / n2
-                            ) / (n1 + n2)
-
-                        n0 += self._bucket_size(i)
-                        n1 -= self._bucket_size(i)
-                        u0 += cursor.get_total(k)
-                        u1 -= cursor.get_total(k)
-
-                        if (i == 0) and (k == cursor.bucket_size_row - 1):
-                            bln_exit = True
-                            break
-
-                        abs_value = 1.0 * ((u0 / n0) - (u1 / n1))
-                        if (
-                            (n1 >= self.mint_min_window_length)
-                            and (n0 >= self.mint_min_window_length)
-                            and (
-                                self.__bln_cut_expression(
-                                    n0, n1, u0, u1, v0, v1, abs_value, self.delta
-                                )
-                            )
-                        ):
-                            bln_bucket_deleted = True  # noqa: F841
-                            self.detect = self.mint_time
-                            if self.detect == 0:
-                                self.detect = self.mint_time
-                            elif self.detect_twice == 0:
-                                self.detect_twice = self.mint_time
-
-                            bln_reduce_width = True
-                            bln_change = True
-                            if self.width > 0:
-                                n0 -= self._delete_element()
-                                bln_exit = True
-                                break
-
-                    cursor = cursor.get_previous()
-                    i -= 1
-        self.mdbl_width += self.width
-        if bln_change:
-            self._n_detections += 1
-        self._in_concept_change = bln_change
-
-        return self._in_concept_change, self._in_warning_zone
-
-    def __bln_cut_expression(self, n0, n1, u0, u1, v0, v1, abs_value, delta):
-        n = self.width
-        dd = np.log(2 * np.log(n) / delta)
-        v = self.variance
-        m = (1.0 / (n0 - self.mint_min_window_length + 1)) + (
-            1.0 / (n1 - self.mint_min_window_length + 1)
-        )
-        epsilon = np.sqrt(2 * m * v * dd) + 1.0 * 2 / 3 * dd * m
-        return np.absolute(abs_value) > epsilon
-
-
-class List(object):
-    """A linked list object for ADWIN algorithm.
-
-    Used for storing ADWIN's bucket list. Is composed of Item objects.
-    Acts as a linked list, where each element points to its predecessor
-    and successor.
-
-    """
-
-    def __init__(self):
-        super().__init__()
-        self._count = None
-        self._first = None
-        self._last = None
-        self.reset()
-        self.add_to_head()
-
-    def reset(self):
-        self._count = 0
-        self._first = None
-        self._last = None
-
-    def add_to_head(self):
-        self._first = Item(self._first, None)
-        if self._last is None:
-            self._last = self._first
-
-    def remove_from_head(self):
-        self._first = self._first.get_next_item()
-        if self._first is not None:
-            self._first.set_previous(None)
-        else:
-            self._last = None
-        self._count -= 1
-
-    def add_to_tail(self):
-        self._last = Item(None, self._last)
-        if self._first is None:
-            self._first = self._last
-        self._count += 1
-
-    def remove_from_tail(self):
-        self._last = self._last.get_previous()
-        if self._last is not None:
-            self._last.set_next_item(None)
-        else:
-            self._first = None
-        self._count -= 1
-
-    @property
-    def first(self):
-        return self._first
-
-    @property
-    def last(self):
-        return self._last
-
-    @property
-    def size(self):
-        return self._count
-
-
-class Item(object):
-    """Item to be used by the List object.
-
-    The Item object, alongside the List object, are the two main data
-    structures used for storing the relevant statistics for the ADWIN
-    algorithm for change detection.
-
-    Parameters
-    ----------
-    next_item: Item object
-        Reference to the next Item in the List
-    previous_item: Item object
-        Reference to the previous Item in the List
-
-    """
-
-    def __init__(self, next_item=None, previous_item=None):
-        super().__init__()
-        self.next = next_item
-        self.previous = previous_item
-        if next_item is not None:
-            next_item.previous = self
-        if previous_item is not None:
-            previous_item.set_next_item(self)
-        self.bucket_size_row = None
-        self.max_buckets = ADWIN.MAX_BUCKETS
-        self.bucket_total = np.zeros(self.max_buckets + 1, dtype=float)
-        self.bucket_variance = np.zeros(self.max_buckets + 1, dtype=float)
-        self.reset()
-
-    def reset(self):
-        """Reset the algorithm's statistics and window
-
-        Returns
-        -------
-        ADWIN
-            self
-
-        """
-        self.bucket_size_row = 0
-        for i in range(ADWIN.MAX_BUCKETS + 1):
-            self.__clear_buckets(i)
-
-        return self
-
-    def __clear_buckets(self, index):
-        self.set_total(0, index)
-        self.set_variance(0, index)
-
-    def insert_bucket(self, value, variance):
-        new_item = self.bucket_size_row
-        self.bucket_size_row += 1
-        self.set_total(value, new_item)
-        self.set_variance(variance, new_item)
-
-    def remove_bucket(self):
-        self.compress_bucket_row(1)
-
-    def compress_bucket_row(self, num_deleted=1):
-        for i in range(num_deleted, ADWIN.MAX_BUCKETS + 1):
-            self.bucket_total[i - num_deleted] = self.bucket_total[i]
-            self.bucket_variance[i - num_deleted] = self.bucket_variance[i]
-
-        for i in range(1, num_deleted + 1):
-            self.__clear_buckets(ADWIN.MAX_BUCKETS - i + 1)
-
-        self.bucket_size_row -= num_deleted
-
-    def get_next_item(self):
-        return self.next
-
-    def set_next_item(self, next_item):
-        self.next = next_item
-
-    def get_previous(self):
-        return self.previous
-
-    def set_previous(self, previous):
-        self.previous = previous
-
-    def get_total(self, index):
-        return self.bucket_total[index]
-
-    def get_variance(self, index):
-        return self.bucket_variance[index]
-
-    def set_total(self, value, index):
-        self.bucket_total[index] = value
-
-    def set_variance(self, value, index):
-        self.bucket_variance[index] = value
->>>>>>> bb042167
+        return self.helper.update(value), self._in_warning_zone