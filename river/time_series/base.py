--- conflicted
+++ resolved
@@ -1,6 +1,7 @@
 from __future__ import annotations
 
 import abc
+import typing
 
 from river import base
 
@@ -12,12 +13,8 @@
     def _supervised(self):
         return True
 
-<<<<<<< HEAD
-    def learn_one(self, y: float, x: dict = None) -> Forecaster:
-=======
     @abc.abstractmethod
     def learn_one(self, y: float, x: dict = None) -> "Forecaster":
->>>>>>> 7303fb5b
         """Updates the model.
 
         Parameters
@@ -32,7 +29,7 @@
         raise NotImplementedError
 
     @abc.abstractmethod
-    def forecast(self, horizon: int, xs: list[dict] | None = None) -> list:
+    def forecast(self, horizon: int, xs: typing.Optional[list[dict]] = None) -> list:
         """Makes forecast at each step of the given horizon.
 
         Parameters
