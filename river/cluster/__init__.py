"""Unsupervised clustering."""
<<<<<<< HEAD
from .clustream import Clustream
from .denstream import Denstream
from .k_means import KMeans

__all__ = ["Clustream", "Denstream", "KMeans"]
=======
from .clustream import CluStream
from .k_means import KMeans

__all__ = ["CluStream", "KMeans"]
>>>>>>> bf3d5a9b
<|MERGE_RESOLUTION|>--- conflicted
+++ resolved
@@ -1,13 +1,6 @@
 """Unsupervised clustering."""
-<<<<<<< HEAD
-from .clustream import Clustream
+from .clustream import CluStream
 from .denstream import Denstream
 from .k_means import KMeans
 
-__all__ = ["Clustream", "Denstream", "KMeans"]
-=======
-from .clustream import CluStream
-from .k_means import KMeans
-
-__all__ = ["CluStream", "KMeans"]
->>>>>>> bf3d5a9b
+__all__ = ["Clustream", "Denstream", "KMeans"]