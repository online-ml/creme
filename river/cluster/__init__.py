"""Unsupervised clustering."""
from .clustream import CluStream
from .dbstream import DBSTREAM
from .denstream import DenStream
from .evostream import evoStream
from .k_means import KMeans
from .streamkmeans import STREAMKMeans

<<<<<<< HEAD
__all__ = ["CluStream", "DenStream", "evoStream", "KMeans", "STREAMKMeans"]
=======
__all__ = ["CluStream", "DBSTREAM", "DenStream", "KMeans", "STREAMKMeans"]
>>>>>>> e8b157a3
<|MERGE_RESOLUTION|>--- conflicted
+++ resolved
@@ -6,8 +6,4 @@
 from .k_means import KMeans
 from .streamkmeans import STREAMKMeans
 
-<<<<<<< HEAD
-__all__ = ["CluStream", "DenStream", "evoStream", "KMeans", "STREAMKMeans"]
-=======
-__all__ = ["CluStream", "DBSTREAM", "DenStream", "KMeans", "STREAMKMeans"]
->>>>>>> e8b157a3
+__all__ = ["CluStream", "DBSTREAM", "DenStream", "evoStream", "KMeans", "STREAMKMeans"]