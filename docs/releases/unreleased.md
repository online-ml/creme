--- conflicted
+++ resolved
@@ -21,15 +21,12 @@
 ## tree
 
 - Instead of letting trees grow indefinitely, setting the `max_depth` parameter to `None` will stop the trees from growing when they reach the system recursion limit.
-<<<<<<< HEAD
-
-## preprocessing
-
-- Add support for expected categories in `preprocessing.OneHotEncoder`, `preprocessing.OrdinalEncoder`, akin to scikit-learn API for respective encoders.
-=======
 - Added `tree.LASTClassifier` (Local Adaptive Streaming Tree Classifier).
 
 ## stream
 
 - `stream.iter_arff` now supports blank values (treated as missing values).
->>>>>>> e958fd8b
+
+## preprocessing
+
+- Add support for expected categories in `preprocessing.OneHotEncoder`, `preprocessing.OrdinalEncoder`, akin to scikit-learn API for respective encoders.