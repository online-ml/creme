<<<<<<< HEAD
## cluster
- Added `cluster.HierarchicalClustering`.

## metrics
=======
# Unreleased
>>>>>>> 15e9870f

## bandit

- Added `bandit.BayesUCB`.
- Added `bandit.evaluate_offline`, for evaluating bandits on historical (logged) data.

## compat

- The `predict_many` method scikit-learn models wrapped with `compat.convert_sklearn_to_river` raised an exception if the model had been fitted on any data yet. Instead, default predictions will be produced, which is consistent with the rest of River.

## compose

- `compose.TransformerProduct` will now preserve the density of sparse columns.
- Added a `transform_many` method to `compose.FuncTransformer`, allowing it to be used in mini-batch pipelines.

## preprocessing

- Rename `sparse` parameter to `drop_zeros` in `preprocessing.OneHotEncoder`.
- The `transform_many` method of `preprocessing.OneHotEncoder` will now return a sparse dataframe, rather than a dense one, which will consume much less memory.

## proba

- Added a `cdf` method to `proba.Beta`.<|MERGE_RESOLUTION|>--- conflicted
+++ resolved
@@ -1,11 +1,5 @@
-<<<<<<< HEAD
 ## cluster
 - Added `cluster.HierarchicalClustering`.
-
-## metrics
-=======
-# Unreleased
->>>>>>> 15e9870f
 
 ## bandit
 
