--- conflicted
+++ resolved
@@ -27,16 +27,14 @@
 
 - Added `preprocessing.OrdinalEncoder`, to map string features to integers.
 
-<<<<<<< HEAD
 ## proba
 
 - Added `proba.MultivariateGaussian`.
-=======
+
 ## stream
 
 - `stream.iter_arff` now supports sparse data.
 - `stream.iter_arff` now supports multi-output targets.
->>>>>>> 3525891f
 
 ## utils
 
