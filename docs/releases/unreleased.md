# Unreleased

## ensemble

- Bug fixes in `SRPClassifier` and `SRPRegressor`.

## optim

- `optim.Adam` and `optim.RMSProp` now work with `utils.VectorDict`s as well as `numpy.ndarray`s.

## stats

<<<<<<< HEAD
- Moved `model_selection.expand_param_grid` to `utils.expand_param_grid`.

## compat

- Added `compat.PyTorch2RiverClassifier`
- Refactored `compat.PyTorch2RiverRegressor`
=======
- Fixed an issue where some statistics could not be printed if they had not seen any data yet.
- Implemented median absolute deviation in `stats.MAD`.
>>>>>>> 1588622a
<|MERGE_RESOLUTION|>--- conflicted
+++ resolved
@@ -10,14 +10,11 @@
 
 ## stats
 
-<<<<<<< HEAD
 - Moved `model_selection.expand_param_grid` to `utils.expand_param_grid`.
 
 ## compat
 
 - Added `compat.PyTorch2RiverClassifier`
+- Implemented median absolute deviation in `stats.MAD`.
 - Refactored `compat.PyTorch2RiverRegressor`
-=======
-- Fixed an issue where some statistics could not be printed if they had not seen any data yet.
-- Implemented median absolute deviation in `stats.MAD`.
->>>>>>> 1588622a
+- Fixed an issue where some statistics could not be printed if they had not seen any data yet.