--- conflicted
+++ resolved
@@ -7,7 +7,7 @@
 import sys
 
 import setuptools  # type: ignore
-from cd import Binding, RustExtension  # type: ignore
+from setuptools_rust import Binding, RustExtension  # type: ignore
 
 try:
     from numpy import __version__ as numpy_version
@@ -91,7 +91,7 @@
             "watermark",
         ],
         "extra": ["river_extra"],
-<<<<<<< HEAD
+        "deep": ["deep-river"],
         "torch": ["river_torch"],
         "benchmark": base_packages
         + [
@@ -105,9 +105,6 @@
             "watermark==2.3.1",
             "river-torch==0.1.2",
         ],
-=======
-        "deep": ["deep-river"],
->>>>>>> be07f56d
         ":python_version == '3.6'": ["dataclasses"],
     },
     include_package_data=True,
